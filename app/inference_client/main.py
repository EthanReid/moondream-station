import io
import time
import warnings
import logging
import json
import sys
import os
import base64

from fastapi import FastAPI, Request, UploadFile, File, Form, HTTPException, Depends
from fastapi.responses import JSONResponse, StreamingResponse
from PIL import Image
from model_service import ModelService
from starlette.middleware.base import BaseHTTPMiddleware
from starlette.background import BackgroundTask

warnings.filterwarnings("ignore", category=DeprecationWarning)

logger = logging.getLogger("moondream2")
logger.setLevel(logging.INFO)
logging.basicConfig(level=logging.INFO, format="%(message)s")

logging.getLogger("uvicorn").setLevel(logging.ERROR)
logging.getLogger("pyvips").setLevel(logging.ERROR)

<<<<<<< HEAD
VERSION = "v0.0.3"


async def lifespan(app: FastAPI):
    model_name = "moondream/moondream-2b-2025-04-14-4bit"
=======
def get_inference_version(fallback_version="v0.0.2"):
    """
    Load inference client version from bundled info.json
    
    Args:
        fallback_version: Version to use if info.json cannot be loaded
        
    Returns:
        str: Component version
    """
    try:
        # PyInstaller bundle path
        if getattr(sys, 'frozen', False):
            info_path = os.path.join(sys._MEIPASS, 'info.json')
        else:
            # Development path - look in current file's directory
            info_path = os.path.join(os.path.dirname(__file__), 'info.json')
        
        if os.path.exists(info_path):
            with open(info_path, 'r') as f:
                info = json.load(f)
                return info.get("version", fallback_version)
    except Exception as e:
        logging.warning(f"Could not load version from info.json: {e}")
    
    return fallback_version

VERSION = get_inference_version("v0.0.2")  # Default version, can be overridden by info.json


async def lifespan(app: FastAPI):
    model_name = getattr(app.state, "model_id", "vikhyatk/moondream2")
>>>>>>> c8b0c2d4
    revision = getattr(app.state, "revision", None)
    app.state.model_service = ModelService(model_name, revision)
    logger.info("Model initialized successfully.")
    logger.info("Moondream Server startup complete.")
    yield


app = FastAPI(
    title="Moondream Inference Server",
    version=VERSION,
    lifespan=lifespan,
)


# Middleware to log total time of requests
class MiddlewareLogging(BaseHTTPMiddleware):
    async def dispatch(self, request: Request, call_next):
        start_time = time.time()
        logger.info(f"New request: {request.url.path}")
        response = await call_next(request)

        if isinstance(response, StreamingResponse):
            # Attach a background task to log the total streaming time after the response is finished.
            def log_stream_time():
                elapsed_ms = (time.time() - start_time) * 1000
                logger.info(
                    f"Completed streaming {request.url.path} in {elapsed_ms:.2f} ms"
                )

            response.background = BackgroundTask(log_stream_time)
            return response
        else:
            elapsed_ms = (time.time() - start_time) * 1000
            logger.info(f"Completed {request.url.path} in {elapsed_ms:.2f} ms")
            return response


app.add_middleware(MiddlewareLogging)


def get_model_service(request: Request) -> ModelService:
    """Retrieve the model service instance stored in app.state."""
    model_service = request.app.state.model_service
    if not model_service:
        raise HTTPException(status_code=500, detail="Model service not initialized")
    return model_service


def load_image(file: UploadFile) -> Image.Image:
    """Reads an uploaded file and converts it into a PIL Image."""
    try:
        contents = file.file.read()
        image = Image.open(io.BytesIO(contents)).convert("RGB")
        return image
    except Exception as e:
        logger.error(e)
        raise HTTPException(status_code=400, detail=f"Error reading image: {str(e)}")
    finally:
        file.file.close()


def load_base64_image(image_url: str) -> Image.Image:
    """Decodes a base64-encoded image and returns a PIL image."""
    if image_url.startswith("data:image"):
        _, encoded = image_url.split(",", 1)
    else:
        encoded = image_url
    try:
        raw_bytes = base64.b64decode(encoded)
        image = Image.open(io.BytesIO(raw_bytes)).convert("RGB")
        return image
    except Exception as e:
        logger.error(e)
        raise HTTPException(status_code=400, detail=f"Invalid base64 image data: {e}")


def sse_event_generator(raw_generator):
    for token in raw_generator:
        yield f"data: {json.dumps({'chunk': token})}\n\n"
    yield f"data: {json.dumps({'completed': True})}\n\n"


def process_inference(image: Image.Image, inference_func, **kwargs) -> dict:
    """Applies the given inference function to a PIL image."""
    try:
        return inference_func(image, **kwargs)
    except Exception as e:
        logger.error(f"Inference error: {e}")
        raise HTTPException(status_code=500, detail=f"Inference error: {str(e)}")


def process_inference_stream(key: str, image: Image.Image, inference_func, **kwargs):
    """Applies the given inference function to a PIL image in streaming mode."""
    try:
        result = inference_func(image, **kwargs)
        raw_generator = result[key]
        return sse_event_generator(raw_generator)
    except Exception as e:
        logger.error(f"Inference error (streaming): {e}")
        raise HTTPException(
            status_code=500, detail=f"Inference error (streaming): {str(e)}"
        )


@app.post("/v1/caption", summary="Generate a caption for an image")
async def caption_endpoint(
    request: Request,
    length: str = Form(None, description="Caption length: 'short' or 'normal'"),
    init_image: UploadFile = File(None, description="Input image file"),
    model_service: ModelService = Depends(get_model_service),
):
    content_type = request.headers.get("content-type", "")

    if "application/json" in content_type:
        body = await request.json()
        image_url = body.get("image_url")
        length = body.get("length", "normal")
        stream = body.get("stream", False)
        settings = body.get("settings", {})
        if not image_url:
            raise HTTPException(status_code=400, detail="Missing 'image_url' in JSON.")
        image = load_base64_image(image_url)
    else:
        if not init_image:
            raise HTTPException(
                status_code=400,
                detail="For multipart form-data, 'init_image' must be provided.",
            )
        if not length:
            raise HTTPException(
                status_code=400,
                detail="For multipart form-data, 'length' must be provided.",
            )
        image = load_image(init_image)
        stream = False
        settings = {}

    if stream:
        event_generator = process_inference_stream(
            "caption",
            image,
            model_service.caption,
            length=length,
            stream=True,
            settings=settings,
        )
        return StreamingResponse(event_generator, media_type="text/event-stream")
    else:
        result = process_inference(
            image, model_service.caption, length=length, settings=settings
        )
        return JSONResponse({"caption": result["caption"], "request_id": 0})


@app.post("/v1/query", summary="Answer a visual query about an image")
async def query_endpoint(
    request: Request,
    question: str = Form(None, description="The visual query question"),
    init_image: UploadFile = File(None, description="Input image file"),
    model_service: ModelService = Depends(get_model_service),
):
    content_type = request.headers.get("content-type", "")

    if "application/json" in content_type:
        body = await request.json()
        image_url = body.get("image_url")
        question = body.get("question", "")
        stream = body.get("stream", False)
        settings = body.get("settings", {})
        if not image_url or not question:
            raise HTTPException(
                status_code=400,
                detail="Both 'image_url' and 'question' must be present in JSON.",
            )
        image = load_base64_image(image_url)
    else:
        if not init_image:
            raise HTTPException(
                status_code=400,
                detail="For multipart/form-data, 'init_image' must be provided.",
            )
        if not question:
            raise HTTPException(
                status_code=400,
                detail="For multipart/form-data, 'question' must be provided.",
            )
        image = load_image(init_image)
    if stream:
        event_generator = process_inference_stream(
            "answer",
            image,
            model_service.query,
            question=question,
            stream=True,
            settings=settings,
        )
        return StreamingResponse(event_generator, media_type="text/event-stream")
    else:
        result = process_inference(image, model_service.query, question=question)
        return JSONResponse({"answer": result["answer"], "request_id": 0})


@app.post("/v1/detect", summary="Detect objects in an image")
async def detect_endpoint(
    request: Request,
    obj: str = Form(None, description="The object to detect (e.g., 'face')"),
    init_image: UploadFile = File(None, description="Input image file"),
    model_service: ModelService = Depends(get_model_service),
):
    content_type = request.headers.get("content-type", "")

    if "application/json" in content_type:
        body = await request.json()
        image_url = body.get("image_url")
        obj = body.get("object", "")
        if not image_url or not obj:
            raise HTTPException(
                status_code=400,
                detail="Both 'image_url' and 'object' must be present in JSON.",
            )
        image = load_base64_image(image_url)
        result = process_inference(image, model_service.detect, obj=obj)
        obj = result.get("objects", [])
        return JSONResponse({"objects": obj, "request_id": 0})
    else:
        if not init_image:
            raise HTTPException(
                status_code=400,
                detail="For multipart/form-data, 'init_image' must be provided.",
            )
        if not obj:
            raise HTTPException(
                status_code=400,
                detail="For multipart/form-data, 'object' must be provided.",
            )
        image = load_image(init_image)

    result = process_inference(image, model_service.detect, obj=obj)
    obj = result.get("objects", [])
    return JSONResponse({"objects": obj, "request_id": 0})


@app.post("/v1/point", summary="Find points corresponding to an object in an image")
async def point_endpoint(
    request: Request,
    obj: str = Form(None, description="The object to point at (e.g., 'person')"),
    init_image: UploadFile = File(None, description="Input image file"),
    model_service: ModelService = Depends(get_model_service),
):
    content_type = request.headers.get("content-type", "")

    if "application/json" in content_type:
        body = await request.json()
        image_url = body.get("image_url")
        obj = body.get("object", "")
        if not image_url or not obj:
            raise HTTPException(
                status_code=400,
                detail="Both 'image_url' and 'object' must be present in JSON.",
            )
        image = load_base64_image(image_url)
        result = process_inference(image, model_service.point, obj=obj)
        points = result.get("points", [])
        return JSONResponse({"points": points, "count": len(points)})
    else:
        if not init_image:
            raise HTTPException(
                status_code=400,
                detail="For multipart/form-data, 'init_image' must be provided.",
            )
        if not obj:
            raise HTTPException(
                status_code=400,
                detail="For multipart/form-data, 'object' must be provided.",
            )
        image = load_image(init_image)

    result = process_inference(image, model_service.point, obj=obj)
    points = result.get("points", [])
    return JSONResponse({"points": points, "count": len(points)})


@app.get("/v1/health", summary="Health check endpoint")
def health():
    return {"status": "ok"}


@app.get("/v1/version", summary="Health check endpoint")
def health(model_service: ModelService = Depends(get_model_service)):
    return {
        "inference_server_version": VERSION,
        "model_revision": model_service.revision,
    }


if __name__ == "__main__":
    import uvicorn
    import argparse

    parser = argparse.ArgumentParser(description="Run Moondream Server")
    parser.add_argument(
        "--port", type=int, default=20200, help="Port to run the server on"
    )
    parser.add_argument(
        "--revision", type=str, default=None, help="Moondream revision to use"
    )
    parser.add_argument(
        "--model-id", type=str, default=None, help="Moondream model ID to use"
    )
    args = parser.parse_args()

    app.state.revision = args.revision

    if args.model_id:
        app.state.model_id = args.model_id
    logger.info(f"Starting server on port: {args.port}")
    uvicorn.run(app, host="0.0.0.0", port=args.port, log_level="error")<|MERGE_RESOLUTION|>--- conflicted
+++ resolved
@@ -23,46 +23,42 @@
 logging.getLogger("uvicorn").setLevel(logging.ERROR)
 logging.getLogger("pyvips").setLevel(logging.ERROR)
 
-<<<<<<< HEAD
-VERSION = "v0.0.3"
-
-
-async def lifespan(app: FastAPI):
-    model_name = "moondream/moondream-2b-2025-04-14-4bit"
-=======
+
 def get_inference_version(fallback_version="v0.0.2"):
     """
     Load inference client version from bundled info.json
-    
+
     Args:
         fallback_version: Version to use if info.json cannot be loaded
-        
+
     Returns:
         str: Component version
     """
     try:
         # PyInstaller bundle path
-        if getattr(sys, 'frozen', False):
-            info_path = os.path.join(sys._MEIPASS, 'info.json')
+        if getattr(sys, "frozen", False):
+            info_path = os.path.join(sys._MEIPASS, "info.json")
         else:
             # Development path - look in current file's directory
-            info_path = os.path.join(os.path.dirname(__file__), 'info.json')
-        
+            info_path = os.path.join(os.path.dirname(__file__), "info.json")
+
         if os.path.exists(info_path):
-            with open(info_path, 'r') as f:
+            with open(info_path, "r") as f:
                 info = json.load(f)
                 return info.get("version", fallback_version)
     except Exception as e:
         logging.warning(f"Could not load version from info.json: {e}")
-    
+
     return fallback_version
 
-VERSION = get_inference_version("v0.0.2")  # Default version, can be overridden by info.json
+
+VERSION = get_inference_version(
+    "v0.0.2"
+)  # Default version, can be overridden by info.json
 
 
 async def lifespan(app: FastAPI):
     model_name = getattr(app.state, "model_id", "vikhyatk/moondream2")
->>>>>>> c8b0c2d4
     revision = getattr(app.state, "revision", None)
     app.state.model_service = ModelService(model_name, revision)
     logger.info("Model initialized successfully.")
