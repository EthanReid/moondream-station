#!/usr/bin/env bash

# Parse args
CLEAN=false
HYPERVISOR_VERSION=""
CLI_VERSION=""
INFERENCE_VERSION=""
BOOTSTRAP_VERSION=""
ARGS=()
for arg in "$@"; do
    case $arg in
        --build-clean) CLEAN=true ;;
        --hypervisor-version=*) HYPERVISOR_VERSION="${arg#*=}" ;;
        --cli-version=*) CLI_VERSION="${arg#*=}" ;;
        --inference-version=*) INFERENCE_VERSION="${arg#*=}" ;;
        --bootstrap-version=*) BOOTSTRAP_VERSION="${arg#*=}" ;;
        --version=*) # Legacy: sets all versions
            VERSION="${arg#*=}"
            HYPERVISOR_VERSION="$VERSION"
            CLI_VERSION="$VERSION"
            INFERENCE_VERSION="$VERSION"
            BOOTSTRAP_VERSION="$VERSION" ;;
        *) ARGS+=("$arg") ;;
    esac
done

TYPE=${ARGS[0]:-}
PLATFORM=${ARGS[1]:-ubuntu}

# Special handling for 'run' command
if [[ "$TYPE" == "run" ]]; then
    EXTRA_ARGS=("${ARGS[@]:1}")
else
    EXTRA_ARGS=("${ARGS[@]:2}")
fi

if $CLEAN; then
    echo "Cleaning output and dev directories..."
    rm -rf ../output
    if [[ "$PLATFORM" = "mac" ]]; then
        rm -rf "$HOME/Library/MoondreamStation"
    elif [[ "$PLATFORM" = "ubuntu" ]]; then
        rm -rf "$HOME/.local/share/MoondreamStation"
    fi
fi

set -euo pipefail

##############################################################################
# Helper function to create info.json
##############################################################################
create_info_json() {
    local version=$1
    local component=$2
    local build_date=$(date +%Y-%m-%d)
    
    cat > info.json <<EOF
{
    "version": "$version",
    "component": "$component",
    "build_date": "$build_date",
    "platform": "$PLATFORM"
}
EOF
}

##############################################################################
# builders
##############################################################################
build_inference() {
    local VERSION="$INFERENCE_VERSION"
    local PYI_ARGS="--onefile"
    local NAME="inference_bootstrap"
    local DIST_DIR="../output/inference_bootstrap"
    local BOOTSTRAP="../app/inference_client/bootstrap.py"
    local SRC_DIR="../app/inference_client"
    local FILES=(main.py model_service.py requirements.txt)

    local LIBPYTHON
    LIBPYTHON=$(
python - <<'PY'
import os, sysconfig, pathlib, sys
libdir = pathlib.Path(sysconfig.get_config_var("LIBDIR") or "")
ver     = sysconfig.get_config_var("LDVERSION")          # e.g. 3.10
wanted  = libdir / f"libpython{ver}.so.1.0"              # soname
# fall back to the un-versioned file only if the soname is missing
for p in (wanted, libdir / f"libpython{ver}.so"):
    if p.exists():
        # always *install* it under the soname so the boot-loader sees it
        print(f"{p}{os.pathsep}libpython{ver}.so.1.0")
        break
else:
    sys.stderr.write("ERROR: libpython with --enable-shared not found\n")
    sys.exit(1)
PY
) || exit 1

    PYI_ARGS="--onefile" 

    echo "Building 'inference'..."
    rm -rf "$DIST_DIR"; mkdir -p "$DIST_DIR"

    # Only create info.json and add to build if version was specified
    local ADD_DATA_ARG=""
    if [[ -n "$VERSION" ]]; then
        create_info_json "$VERSION" "inference"
        ADD_DATA_ARG="--add-data info.json:."
    fi

    pyinstaller $PYI_ARGS \
        --hidden-import=urllib.request \
        --hidden-import=zipfile \
        --hidden-import=pyvips \
        $ADD_DATA_ARG \
        --name "$NAME" \
        --clean \
        --distpath "$DIST_DIR" \
        "$BOOTSTRAP"

    for f in "${FILES[@]}"; do
        cp "$SRC_DIR/$f" "$DIST_DIR"
    done
    
    # Create tar file
    tar -czf "../output/inference_bootstrap.tar.gz" -C "../output" "inference_bootstrap"
    
    # Clean up info.json if it exists
    rm -f info.json
    
    echo "✔ inference $VERSION → $DIST_DIR"
}

build_hypervisor() {
    local PYI_ARGS

    if [[ "$PLATFORM" = "mac" ]]; then
        # macOS always embeds Python.framework for us
        PYI_ARGS="--windowed"
    elif [[ "$PLATFORM" = "ubuntu" ]]; then
        # Issue with ubuntu and the py .so, bundling it. Should also let us run on <Ubuntu 22
        local LIBPYTHON
        LIBPYTHON=$(
python - <<'PY'
import os, sysconfig, pathlib, sys
libdir = pathlib.Path(sysconfig.get_config_var("LIBDIR") or "")
ver     = sysconfig.get_config_var("LDVERSION")          # e.g. 3.10
wanted  = libdir / f"libpython{ver}.so.1.0"              # soname
# fall back to the un-versioned file only if the soname is missing
for p in (wanted, libdir / f"libpython{ver}.so"):
    if p.exists():
        # always *install* it under the soname so the boot-loader sees it
        print(f"{p}{os.pathsep}libpython{ver}.so.1.0")
        break
else:
    sys.stderr.write("ERROR: libpython with --enable-shared not found\n")
    sys.exit(1)
PY
) || exit 1

        PYI_ARGS="--onefile"
    else
        echo "Unknown platform '$PLATFORM' (mac|ubuntu)" >&2
        exit 1
    fi

    local NAME="moondream_station"
    local DIST_DIR="../output/moondream_station"
    local SUP_DIR="../output/moondream-station-files"
    local BOOTSTRAP="../app/hypervisor/bootstrap.py"
    local SRC_DIR="../app/hypervisor"
    local FILES=(
        hypervisor_server.py hypervisor.py inferencevisor.py requirements.txt
        manifest.py config.py misc.py update_bootstrap.sh clivisor.py
        display_utils.py
    )

    echo "Building 'hypervisor' for $PLATFORM..."
    rm -rf "$DIST_DIR" "$SUP_DIR"; mkdir -p "$DIST_DIR" "$SUP_DIR"
    
    # Bootstrap version for the moondream_station executable
    local ADD_DATA_ARG=""
    if [[ -n "$BOOTSTRAP_VERSION" ]]; then
        echo "  bootstrap version $BOOTSTRAP_VERSION"
        create_info_json "$BOOTSTRAP_VERSION" "bootstrap"
        ADD_DATA_ARG="--add-data info.json:."
    fi
    
    pyinstaller $PYI_ARGS \
        --hidden-import=urllib.request \
        --hidden-import=zipfile \
        $ADD_DATA_ARG \
        --name "$NAME" \
        --clean \
        --distpath "$DIST_DIR" \
        "$BOOTSTRAP"
    
    # Clean up bootstrap info.json
    rm -f info.json
    
    for f in "${FILES[@]}"; do
        cp "$SRC_DIR/$f" "$SUP_DIR/"
    done
    
    # Hypervisor version for the component files
    if [[ -n "$HYPERVISOR_VERSION" ]]; then
        echo "  hypervisor component version $HYPERVISOR_VERSION"
        create_info_json "$HYPERVISOR_VERSION" "hypervisor"
        cp info.json "$SUP_DIR/"
        rm -f info.json
    fi
    
    # Create versioned tar files
    tar -czf "../output/hypervisor.tar.gz" -C "$SUP_DIR" .
    tar -czf "../output/moondream_station_ubuntu.tar.gz" -C "$DIST_DIR" moondream_station
    
    echo "✔ hypervisor (bootstrap: $BOOTSTRAP_VERSION, components: $HYPERVISOR_VERSION) → $DIST_DIR"
}

build_cli() {
    local VERSION="$CLI_VERSION"
    local NAME="moondream-cli"
    local DIST_DIR="../output/moondream-cli"
    local SRC_DIR="../app/moondream_cli"

    echo "Building 'cli'..."
    rm -rf "$DIST_DIR"; mkdir -p "$DIST_DIR"
    
    cp -r "$SRC_DIR" "$DIST_DIR/"
    
    # Only create and copy info.json if version was specified
    if [[ -n "$VERSION" ]]; then
        create_info_json "$VERSION" "cli"
        cp info.json "$DIST_DIR/moondream_cli/"
        rm -f info.json
    fi
    
    # Create unversioned tar file
    tar -czf "../output/moondream-cli.tar.gz" -C "$DIST_DIR" moondream_cli
    
    echo "✔ cli $VERSION → $DIST_DIR"
}

##############################################################################
# dev sandbox
##############################################################################
prepare_dev() {
    # Build all components
    echo "Building dev environment..."
    
    build_cli
    build_inference
    build_hypervisor

    local DEV_DIR
    if [[ "$PLATFORM" = "mac" ]]; then
        DEV_DIR="$HOME/Library/MoondreamStation"
    elif [[ "$PLATFORM" = "ubuntu" ]]; then
        DEV_DIR="$HOME/.local/share/MoondreamStation"
    else
        echo "Unknown platform '$PLATFORM' (mac|ubuntu)" >&2; exit 1
    fi
<<<<<<< HEAD

    mkdir -p "$DEV_DIR/inference/v0.0.3"
=======
    # For inference directory, use specified version or default
    local INFERENCE_VERSION="${INFERENCE_VERSION:-v0.0.1}"
    mkdir -p "$DEV_DIR/inference/$INFERENCE_VERSION"
>>>>>>> c8b0c2d4

    # copy hypervisor supplements
    local HYP_SRC="../output/moondream-station-files"
    local HYP_FILES=(
        hypervisor_server.py hypervisor.py inferencevisor.py requirements.txt
        manifest.py config.py misc.py update_bootstrap.sh clivisor.py
        display_utils.py
    )
    for f in "${HYP_FILES[@]}"; do
        cp "$HYP_SRC/$f" "$DEV_DIR/"
    done
    
    # Only copy info.json if it exists
    if [[ -f "$HYP_SRC/info.json" ]]; then
        cp "$HYP_SRC/info.json" "$DEV_DIR/"
    fi

    # copy CLI dir
    cp -r "../output/moondream-cli/moondream_cli" "$DEV_DIR/"

<<<<<<< HEAD
    # copy inference build
    cp -r "../output/inference_bootstrap" "$DEV_DIR/inference/v0.0.3/"
=======
    # copy inference build to versioned directory
    cp -r "../output/inference_bootstrap" "$DEV_DIR/inference/$INFERENCE_VERSION/"
>>>>>>> c8b0c2d4

    echo "✔ dev sandbox ready → $DEV_DIR"
}

##############################################################################
# execution
##############################################################################
run_station() {
    cd ..
    ./output/moondream_station/moondream_station "$@"
}
##############################################################################
# dispatch
##############################################################################
case "$TYPE" in
    inference)   build_inference   ;;
    hypervisor)  build_hypervisor  ;;
    cli)         build_cli         ;;
    dev)         prepare_dev       ;;
    run)         run_station "${EXTRA_ARGS[@]}" ;;
    *)
        echo "Usage: $0 {inference|hypervisor|cli|dev} [platform] [options] | $0 run" >&2
        echo "Options:" >&2
        echo "  --hypervisor-version=VERSION  Set hypervisor component version" >&2
        echo "  --cli-version=VERSION        Set CLI version" >&2
        echo "  --inference-version=VERSION  Set inference version" >&2
        echo "  --bootstrap-version=VERSION  Set bootstrap (moondream_station executable) version" >&2
        echo "  --version=VERSION           Set all component versions" >&2
        echo "  --build-clean               Clean before building" >&2
        echo "" >&2
        echo "Examples:" >&2
        echo "  $0 hypervisor ubuntu --hypervisor-version=v0.0.2" >&2
        echo "  $0 hypervisor ubuntu --bootstrap-version=v0.0.2 --hypervisor-version=v0.0.1" >&2
        echo "  $0 dev ubuntu --hypervisor-version=v0.0.1 --cli-version=v0.0.2 --inference-version=v0.0.3" >&2
        exit 1
        ;;
esac<|MERGE_RESOLUTION|>--- conflicted
+++ resolved
@@ -259,14 +259,9 @@
     else
         echo "Unknown platform '$PLATFORM' (mac|ubuntu)" >&2; exit 1
     fi
-<<<<<<< HEAD
-
-    mkdir -p "$DEV_DIR/inference/v0.0.3"
-=======
     # For inference directory, use specified version or default
     local INFERENCE_VERSION="${INFERENCE_VERSION:-v0.0.1}"
     mkdir -p "$DEV_DIR/inference/$INFERENCE_VERSION"
->>>>>>> c8b0c2d4
 
     # copy hypervisor supplements
     local HYP_SRC="../output/moondream-station-files"
@@ -287,13 +282,8 @@
     # copy CLI dir
     cp -r "../output/moondream-cli/moondream_cli" "$DEV_DIR/"
 
-<<<<<<< HEAD
-    # copy inference build
-    cp -r "../output/inference_bootstrap" "$DEV_DIR/inference/v0.0.3/"
-=======
     # copy inference build to versioned directory
     cp -r "../output/inference_bootstrap" "$DEV_DIR/inference/$INFERENCE_VERSION/"
->>>>>>> c8b0c2d4
 
     echo "✔ dev sandbox ready → $DEV_DIR"
 }
